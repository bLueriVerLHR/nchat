use std::{
    net::{Ipv4Addr, SocketAddr, UdpSocket},
    str::from_utf8,
    sync::mpsc::{channel, Receiver, Sender},
    thread::{self},
};

use chrono::{DateTime, Local};
use clap::Parser;
use cursive::{
    event,
    view::{Nameable, Resizable, Scrollable},
    views::{Dialog, EditView, LinearLayout, TextView},
    Cursive, CursiveRunnable, CursiveRunner,
};
use nchat::{ControlCode, Group, Member, Message};

#[derive(Clone)]
enum ClientCode {
    SendMessage,
    ReceiveMessage,
    ClientShutdown,
}

#[derive(Clone)]
struct InternalMessage {
    code: ClientCode,
    msg: String,
}

#[derive(Parser, Debug)]
pub struct Args {
    /// client will use <ADDRESS> for udp send/receive
    #[arg(short, long, default_value_t = SocketAddr::from((Ipv4Addr::LOCALHOST, 9090)))]
    address: SocketAddr,

    /// server address
    #[arg(short, long, default_value_t = SocketAddr::from((Ipv4Addr::LOCALHOST, 8080)))]
    server: SocketAddr,

    /// default login channel
    #[arg(short, long, default_value_t = String::from("global"))]
    group: String,

    /// nickname
    #[arg(short, long, default_value_t = String::from("unknow"))]
    nickname: String,
}

impl InternalMessage {
    pub fn new(code: ClientCode, msg: String) -> InternalMessage {
        InternalMessage { code, msg }
    }

    pub fn get_code(&self) -> &ClientCode {
        &self.code
    }

    pub fn get_message(&self) -> &String {
        &self.msg
    }
}

struct Client {
    nickname: String,
    group: String,
    socket: UdpSocket,
}

impl Client {
<<<<<<< HEAD
    pub fn new(nickname: String, address: SocketAddr, server: SocketAddr) -> Client {
        let socket = UdpSocket::bind(address).unwrap();
        socket.connect(server).unwrap();
=======
    pub fn new(nickname: String, socket: UdpSocket) -> Client {
>>>>>>> 2f7747aa
        Client {
            nickname,
            group: String::new(),
            socket,
        }
    }

    pub fn clone_socket(&self) -> UdpSocket {
        self.socket.try_clone().unwrap()
    }

    pub fn current_group(&self) -> &String {
        &self.group
    }

    pub fn get_group(&self) -> Group {
        Group::new(self.group.clone(), 0)
    }

    pub fn get_member(&self) -> Member {
        Member::new(self.nickname.clone(), self.socket.local_addr().unwrap())
    }

    fn try_login(&mut self, group: &str) {
        let g = self.get_group();
        let m = self.get_member();
        let msg = Message::new_default(ControlCode::JoinGroup, g, m, group.to_owned());
        let buf = serde_json::to_string(&msg).unwrap();
        self.socket
            .send(buf.as_bytes())
            .expect("login info send failed");
        self.group = group.to_owned();
    }
}

fn main() {
    let args = Args::parse();
    let socket = UdpSocket::bind(args.address).unwrap();
    socket.connect(args.server).unwrap();
    let mut client = Client::new(args.nickname, socket);
    client.try_login(&args.group);

    // set mailbox for receiving message from server
    let (mail_sender, mail_receiver) = channel();
    let socket = client.clone_socket();
    let boxmail_sender = mail_sender.clone();
    let mailbox = thread::spawn(move || {
        let mut buf = [0; 4096];
<<<<<<< HEAD
        let recv = udp.recv(&mut buf);
        if recv.is_err() {
            continue;
        } else {
            let raw = from_utf8(&buf[..recv.unwrap()]).unwrap();
            let msg: Message = serde_json::from_str(raw).unwrap();
            let exit_server = match msg.get_code() {
                ControlCode::EixtServer => msg.get_sender().get_address() == &addr,
                _ => false,
            };
            mail_sender.send(msg).unwrap();
            if exit_server {
                break;
            }
        }
=======
        while forward_udp(&mut buf, &socket, &boxmail_sender) {}
>>>>>>> 2f7747aa
    });

    // render message in the backgroud
    let (view_sender, view_receiver) = channel::<TextView>();
<<<<<<< HEAD
    let message_render = thread::spawn(move || {
        for m in mail_receiver.iter() {
            let sender = m.get_sender();
            let timestamp = m.get_timestamp();
            let dt = DateTime::from_timestamp(timestamp, 0).unwrap();
            let loc_dt = dt.with_timezone(&Local);
            let msg = m.get_msg();
            let text = match m.get_code() {
                ControlCode::Error => {
                    format!("## server send an error: {}", msg)
                }
                ControlCode::EixtServer => {
                    format!(
                        "👋 {}@{} has exit the server -- {}",
                        sender.get_nickname(),
                        sender.get_address(),
                        loc_dt,
                    )
                }
                ControlCode::JoinGroup => {
                    format!(
                        "😊 {}@{} has joined the group -- {}",
                        sender.get_nickname(),
                        sender.get_address(),
                        loc_dt,
                    )
                }
                ControlCode::LeaveGroup => {
                    format!(
                        "👋 {}@{} has left the group -- {}",
                        sender.get_nickname(),
                        sender.get_address(),
                        loc_dt,
                    )
                }
                ControlCode::SendMessage => {
                    format!(
                        "~> {}@{} -- {} <~\n{}",
                        sender.get_nickname(),
                        sender.get_address(),
                        loc_dt,
                        msg
                    )
                }
            };
            view_sender.send(TextView::new(text)).unwrap();

            if m.get_code() == &ControlCode::EixtServer && m.get_sender().get_address() == &addr {
                break;
            }
        }
=======
    let prerender = thread::spawn(move || {
        forward_prerender(&mail_receiver, &view_sender);
>>>>>>> 2f7747aa
    });

    // set postman for sending message to server
    let (post_sender, post_receiver) = channel::<InternalMessage>();
    let socket = client.clone_socket();
    let m = client.get_member();
    let g = client.get_group();
    let postman = thread::spawn(move || {
<<<<<<< HEAD
        let mut default = Message::new_default(ControlCode::SendMessage, g, m, String::new());
        for imsg in post_receiver.iter() {
            default.set_code(imsg.code);
            default.set_msg(imsg.msg);
            let buf = serde_json::to_string(&default).unwrap();
            udp.send(buf.as_bytes()).unwrap();

            if default.get_code() == &ControlCode::EixtServer {
                break;
            }
        }
=======
        forward_client_message(&post_receiver, &m, &g, &socket);
>>>>>>> 2f7747aa
    });

    let mut siv = default_window();
    render(&mut siv, client.current_group(), post_sender.clone());
    let mut siv = siv.runner();
    run(&mut siv, view_receiver, vec![mail_sender, post_sender]);

    // waiting for leave message sent out
    prerender.join().unwrap();
    postman.join().unwrap();
    mailbox.join().unwrap();
}

fn default_window() -> CursiveRunnable {
    let mut siv = cursive::default();
    siv.add_global_callback(event::Key::Esc, move |s| {
        s.quit();
    });
    siv.add_global_callback(event::Event::CtrlChar('c'), move |s| {
        s.quit();
    });
    siv.add_global_callback(event::Event::CtrlChar('d'), move |s| {
        s.quit();
    });
    siv.add_global_callback(event::Key::Del, |s| {
        s.call_on_name("chat.edit", |v: &mut EditView| {
            v.set_content("");
        })
        .unwrap();
    });
    siv.add_global_callback(event::Event::Alt(event::Key::Del), |s| {
        s.call_on_name("chat.history", |v: &mut LinearLayout| {
            v.clear();
        })
        .unwrap();
    });
    siv
}

fn render(siv: &mut CursiveRunnable, title: &String, sender: Sender<InternalMessage>) {
    let history = LinearLayout::vertical()
        .with_name("chat.history")
        .full_width()
        .full_height()
        .scrollable();

    let editor = EditView::new()
        .on_submit(move |_s, text| {
            let imsg = InternalMessage::new(ClientCode::SendMessage, text.to_string());
            sender.send(imsg).unwrap();
        })
        .with_name("chat.edit")
        .full_width();

    let chat_view = Dialog::around(LinearLayout::vertical().child(history).child(editor))
        .title(title)
        .with_name("chat.win");

    siv.add_fullscreen_layer(chat_view);
}

fn run(
    siv: &mut CursiveRunner<&mut Cursive>,
    receiver: Receiver<TextView>,
    senders: Vec<Sender<InternalMessage>>,
) {
    let mut msg_cnt: u64 = 0;
    siv.refresh();
    loop {
        siv.step();
        if !siv.is_running() {
            // broadcast the shutdown message
            let imsg = InternalMessage::new(ClientCode::ClientShutdown, String::new());
            for sender in senders.iter() {
                sender.send(imsg.clone()).unwrap();
            }
            break;
        }

        let mut needs_refresh = false;
        for text_view in receiver.try_iter() {
            needs_refresh = true;
            msg_cnt += 1;
            siv.call_on_name("chat.history", move |v: &mut LinearLayout| {
                v.add_child(text_view);
            });
        }

        if needs_refresh {
            siv.refresh();
        }
    }
    println!("receive {} messages in this session", msg_cnt);
}

fn forward_udp(buf: &mut [u8], socket: &UdpSocket, sender: &Sender<InternalMessage>) -> bool {
    loop {
        let len = match socket.recv(buf) {
            Ok(len) => len,
            Err(err) => {
                // bad but sometime useful exit
                println!("{}", err.to_string());
                return false;
            }
        };
        let raw = match from_utf8(&buf[..len]) {
            Ok(utf8str) => utf8str,
            Err(err) => {
                println!("{}", err.to_string());
                continue;
            }
        };
        let imsg = InternalMessage::new(ClientCode::ReceiveMessage, raw.to_string());
        match sender.send(imsg) {
            Ok(()) => {
                let msg: Message = match serde_json::from_str(&raw) {
                    Ok(msg) => msg,
                    Err(err) => {
                        println!("{}", err.to_string());
                        continue;
                    }
                };
                match msg.get_code() {
                    ControlCode::EixtServer => return false,
                    _ => return true,
                }
            }
            Err(err) => {
                // bad but sometime useful exit
                println!("{}", err.to_string());
                return false;
            }
        };
    }
}

fn forward_prerender(receiver: &Receiver<InternalMessage>, sender: &Sender<TextView>) {
    for imsg in receiver.iter() {
        let m: Message = match imsg.code {
            ClientCode::ReceiveMessage => match serde_json::from_str(imsg.get_message()) {
                Ok(msg) => msg,
                Err(err) => {
                    println!("{}", err.to_string());
                    continue;
                }
            },
            ClientCode::ClientShutdown => {
                break;
            }
            _ => {
                println!("unexpected message received");
                continue;
            }
        };
        match message_prerender(m) {
            Some(m) => sender.send(TextView::new(m)).unwrap(),
            None => continue,
        }
    }
}

fn forward_client_message(
    receiver: &Receiver<InternalMessage>,
    member: &Member,
    group: &Group,
    socket: &UdpSocket,
) {
    let mut default = Message::new_default(
        ControlCode::SendMessage,
        group.clone(),
        member.clone(),
        String::new(),
    );
    for imsg in receiver.iter() {
        match imsg.get_code() {
            ClientCode::ClientShutdown => default.set_code(ControlCode::EixtServer),
            ClientCode::SendMessage => default.set_code(ControlCode::SendMessage),
            _ => {
                continue;
            }
        }
        default.set_message(imsg.get_message().clone());
        let buf = serde_json::to_string(&default).unwrap();
        socket.send(buf.as_bytes()).unwrap();

        match imsg.get_code() {
            ClientCode::ClientShutdown => {
                break;
            }
            _ => {}
        }
    }
}

fn message_prerender(m: Message) -> Option<String> {
    let from = m.get_sender();
    let timestamp = m.get_timestamp();
    let msg = m.get_message();
    let code = m.get_code();
    let datetime = match DateTime::from_timestamp(timestamp, 0) {
        Some(ts) => ts,
        None => {
            println!("timestamp convert failed");
            return None;
        }
    };
    let local_datetime = datetime.with_timezone(&Local);
    let text = match code {
        ControlCode::Error => {
            format!("## server send an error: {}", msg)
        }
        ControlCode::EixtServer => {
            format!(
                "👋 {}@{} has exit the server -- {}",
                from.get_nickname(),
                from.get_address(),
                local_datetime,
            )
        }
        ControlCode::JoinGroup => {
            format!(
                "😊 {}@{} has joined the group -- {}",
                from.get_nickname(),
                from.get_address(),
                local_datetime,
            )
        }
        ControlCode::LeaveGroup => {
            format!(
                "👋 {}@{} has left the group -- {}",
                from.get_nickname(),
                from.get_address(),
                local_datetime,
            )
        }
        ControlCode::SendMessage => {
            format!(
                "~> {}@{} -- {} <~\n{}",
                from.get_nickname(),
                from.get_address(),
                local_datetime,
                msg
            )
        }
    };
    return Some(text);
}<|MERGE_RESOLUTION|>--- conflicted
+++ resolved
@@ -68,13 +68,7 @@
 }
 
 impl Client {
-<<<<<<< HEAD
-    pub fn new(nickname: String, address: SocketAddr, server: SocketAddr) -> Client {
-        let socket = UdpSocket::bind(address).unwrap();
-        socket.connect(server).unwrap();
-=======
     pub fn new(nickname: String, socket: UdpSocket) -> Client {
->>>>>>> 2f7747aa
         Client {
             nickname,
             group: String::new(),
@@ -123,85 +117,13 @@
     let boxmail_sender = mail_sender.clone();
     let mailbox = thread::spawn(move || {
         let mut buf = [0; 4096];
-<<<<<<< HEAD
-        let recv = udp.recv(&mut buf);
-        if recv.is_err() {
-            continue;
-        } else {
-            let raw = from_utf8(&buf[..recv.unwrap()]).unwrap();
-            let msg: Message = serde_json::from_str(raw).unwrap();
-            let exit_server = match msg.get_code() {
-                ControlCode::EixtServer => msg.get_sender().get_address() == &addr,
-                _ => false,
-            };
-            mail_sender.send(msg).unwrap();
-            if exit_server {
-                break;
-            }
-        }
-=======
         while forward_udp(&mut buf, &socket, &boxmail_sender) {}
->>>>>>> 2f7747aa
     });
 
     // render message in the backgroud
     let (view_sender, view_receiver) = channel::<TextView>();
-<<<<<<< HEAD
-    let message_render = thread::spawn(move || {
-        for m in mail_receiver.iter() {
-            let sender = m.get_sender();
-            let timestamp = m.get_timestamp();
-            let dt = DateTime::from_timestamp(timestamp, 0).unwrap();
-            let loc_dt = dt.with_timezone(&Local);
-            let msg = m.get_msg();
-            let text = match m.get_code() {
-                ControlCode::Error => {
-                    format!("## server send an error: {}", msg)
-                }
-                ControlCode::EixtServer => {
-                    format!(
-                        "👋 {}@{} has exit the server -- {}",
-                        sender.get_nickname(),
-                        sender.get_address(),
-                        loc_dt,
-                    )
-                }
-                ControlCode::JoinGroup => {
-                    format!(
-                        "😊 {}@{} has joined the group -- {}",
-                        sender.get_nickname(),
-                        sender.get_address(),
-                        loc_dt,
-                    )
-                }
-                ControlCode::LeaveGroup => {
-                    format!(
-                        "👋 {}@{} has left the group -- {}",
-                        sender.get_nickname(),
-                        sender.get_address(),
-                        loc_dt,
-                    )
-                }
-                ControlCode::SendMessage => {
-                    format!(
-                        "~> {}@{} -- {} <~\n{}",
-                        sender.get_nickname(),
-                        sender.get_address(),
-                        loc_dt,
-                        msg
-                    )
-                }
-            };
-            view_sender.send(TextView::new(text)).unwrap();
-
-            if m.get_code() == &ControlCode::EixtServer && m.get_sender().get_address() == &addr {
-                break;
-            }
-        }
-=======
     let prerender = thread::spawn(move || {
         forward_prerender(&mail_receiver, &view_sender);
->>>>>>> 2f7747aa
     });
 
     // set postman for sending message to server
@@ -210,21 +132,7 @@
     let m = client.get_member();
     let g = client.get_group();
     let postman = thread::spawn(move || {
-<<<<<<< HEAD
-        let mut default = Message::new_default(ControlCode::SendMessage, g, m, String::new());
-        for imsg in post_receiver.iter() {
-            default.set_code(imsg.code);
-            default.set_msg(imsg.msg);
-            let buf = serde_json::to_string(&default).unwrap();
-            udp.send(buf.as_bytes()).unwrap();
-
-            if default.get_code() == &ControlCode::EixtServer {
-                break;
-            }
-        }
-=======
         forward_client_message(&post_receiver, &m, &g, &socket);
->>>>>>> 2f7747aa
     });
 
     let mut siv = default_window();
